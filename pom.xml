<project xmlns="http://maven.apache.org/POM/4.0.0" xmlns:xsi="http://www.w3.org/2001/XMLSchema-instance"
	xsi:schemaLocation="http://maven.apache.org/POM/4.0.0 http://maven.apache.org/xsd/maven-4.0.0.xsd">
	<modelVersion>4.0.0</modelVersion>
	<groupId>com.xuxueli</groupId>
	<artifactId>xxl-job</artifactId>
	<version>1.9.0-SNAPSHOT</version>
	<packaging>pom</packaging>

	<name>${project.artifactId}</name>
	<description>A lightweight distributed task scheduling framework.</description>
	<url>http://www.xuxueli.com/</url>

	<modules>
		<module>xxl-job-core</module>
		<module>xxl-job-admin</module>
		<module>xxl-job-executor-samples</module>
    </modules>

	<properties>
		<javax.servlet-api.version>3.0.1</javax.servlet-api.version>
		<jsp-api.version>2.2</jsp-api.version>

		<spring.version>4.3.13.RELEASE</spring.version>
		<jackson.version>2.9.3</jackson.version>
		<aspectjweaver.version>1.8.13</aspectjweaver.version>
		<slf4j-api.version>1.7.25</slf4j-api.version>
		<freemarker.version>2.3.23</freemarker.version>
		<junit.version>4.12</junit.version>

<<<<<<< HEAD
		<jetty-server.version>9.4.6.v20170531</jetty-server.version>
		<hessian.version>4.0.38</hessian.version>
		<httpclient.version>4.3.6</httpclient.version>
=======
		<jetty-server.version>9.2.22.v20170606</jetty-server.version>
		<hessian.version>4.0.51</hessian.version>
		<httpclient.version>4.5.4</httpclient.version>
>>>>>>> fa1ed59b

		<commons-exec.version>1.3</commons-exec.version>
		<commons-collections4.version>4.1</commons-collections4.version>
		<commons-lang3.version>3.7</commons-lang3.version>
		<commons-email.version>1.5</commons-email.version>

		<c3p0.version>0.9.5.2</c3p0.version>
		<mysql-connector-java.version>5.1.45</mysql-connector-java.version>
		<mybatis-spring.version>1.3.1</mybatis-spring.version>
		<mybatis.version>3.4.5</mybatis.version>

		<groovy-all.version>2.4.13</groovy-all.version>
		<quartz.version>2.3.0</quartz.version>

		<spring-boot.version>1.5.9.RELEASE</spring-boot.version>
	</properties>

	<build>
		<plugins>
			<plugin>
				<groupId>org.apache.maven.plugins</groupId>
				<artifactId>maven-compiler-plugin</artifactId>
				<version>3.1</version>
				<configuration>
					<source>1.7</source>
					<target>1.7</target>
					<encoding>UTF8</encoding>
				</configuration>
			</plugin>
			<plugin>
				<groupId>org.apache.maven.plugins</groupId>
				<artifactId>maven-war-plugin</artifactId>
				<version>2.2</version>
				<configuration>
					<archiveClasses>false</archiveClasses>
				</configuration>
			</plugin>
			<plugin>
				<groupId>org.apache.maven.plugins</groupId>
				<artifactId>maven-surefire-plugin</artifactId>
				<version>2.19.1</version>
				<configuration>
					<skip>true</skip>
				</configuration>
			</plugin>
		</plugins>
	</build>


	<licenses>
		<license>
			<name>GNU General Public License version 3</name>
			<url>https://opensource.org/licenses/GPL-3.0</url>
		</license>
	</licenses>

	<scm>
		<tag>master</tag>
		<url>https://github.com/xuxueli/xxl-job.git</url>
		<connection>scm:git:https://github.com/xuxueli/xxl-job.git</connection>
		<developerConnection>scm:git:git@github.com:xuxueli/xxl-job.git</developerConnection>
	</scm>
	<developers>
		<developer>
			<id>XXL</id>
			<name>xuxueli</name>
			<email>931591021@qq.com</email>
			<url>https://github.com/xuxueli</url>
		</developer>
	</developers>

	<profiles>

		<profile>
			<id>release</id>
			<build>
				<plugins>
					<!-- Source -->
					<plugin>
						<groupId>org.apache.maven.plugins</groupId>
						<artifactId>maven-source-plugin</artifactId>
						<version>2.2.1</version>
						<executions>
							<execution>
								<phase>package</phase>
								<goals>
									<goal>jar-no-fork</goal>
								</goals>
							</execution>
						</executions>
					</plugin>
					<!-- Javadoc -->
					<plugin>
						<groupId>org.apache.maven.plugins</groupId>
						<artifactId>maven-javadoc-plugin</artifactId>
						<version>2.9.1</version>
						<executions>
							<execution>
								<phase>package</phase>
								<goals>
									<goal>jar</goal>
								</goals>
							</execution>
						</executions>
					</plugin>
					<!-- GPG -->
                    <plugin>
                        <groupId>org.apache.maven.plugins</groupId>
                        <artifactId>maven-gpg-plugin</artifactId>
                        <version>1.6</version>
						<configuration>
							<useAgent>false</useAgent>
						</configuration>
                        <executions>
                            <execution>
                                <phase>verify</phase>
                                <goals>
                                    <goal>sign</goal>
                                </goals>
                            </execution>
                        </executions>
                    </plugin>
				</plugins>
			</build>
			<distributionManagement>
				<snapshotRepository>
					<id>oss</id>
					<url>https://oss.sonatype.org/content/repositories/snapshots/</url>
				</snapshotRepository>
				<repository>
					<id>oss</id>
					<url>https://oss.sonatype.org/service/local/staging/deploy/maven2/</url>
				</repository>
			</distributionManagement>
		</profile>
	</profiles>

</project><|MERGE_RESOLUTION|>--- conflicted
+++ resolved
@@ -1,176 +1,171 @@
-<project xmlns="http://maven.apache.org/POM/4.0.0" xmlns:xsi="http://www.w3.org/2001/XMLSchema-instance"
-	xsi:schemaLocation="http://maven.apache.org/POM/4.0.0 http://maven.apache.org/xsd/maven-4.0.0.xsd">
-	<modelVersion>4.0.0</modelVersion>
-	<groupId>com.xuxueli</groupId>
-	<artifactId>xxl-job</artifactId>
-	<version>1.9.0-SNAPSHOT</version>
-	<packaging>pom</packaging>
-
-	<name>${project.artifactId}</name>
-	<description>A lightweight distributed task scheduling framework.</description>
-	<url>http://www.xuxueli.com/</url>
-
-	<modules>
-		<module>xxl-job-core</module>
-		<module>xxl-job-admin</module>
-		<module>xxl-job-executor-samples</module>
-    </modules>
-
-	<properties>
-		<javax.servlet-api.version>3.0.1</javax.servlet-api.version>
-		<jsp-api.version>2.2</jsp-api.version>
-
-		<spring.version>4.3.13.RELEASE</spring.version>
-		<jackson.version>2.9.3</jackson.version>
-		<aspectjweaver.version>1.8.13</aspectjweaver.version>
-		<slf4j-api.version>1.7.25</slf4j-api.version>
-		<freemarker.version>2.3.23</freemarker.version>
-		<junit.version>4.12</junit.version>
-
-<<<<<<< HEAD
-		<jetty-server.version>9.4.6.v20170531</jetty-server.version>
-		<hessian.version>4.0.38</hessian.version>
-		<httpclient.version>4.3.6</httpclient.version>
-=======
-		<jetty-server.version>9.2.22.v20170606</jetty-server.version>
-		<hessian.version>4.0.51</hessian.version>
-		<httpclient.version>4.5.4</httpclient.version>
->>>>>>> fa1ed59b
-
-		<commons-exec.version>1.3</commons-exec.version>
-		<commons-collections4.version>4.1</commons-collections4.version>
-		<commons-lang3.version>3.7</commons-lang3.version>
-		<commons-email.version>1.5</commons-email.version>
-
-		<c3p0.version>0.9.5.2</c3p0.version>
-		<mysql-connector-java.version>5.1.45</mysql-connector-java.version>
-		<mybatis-spring.version>1.3.1</mybatis-spring.version>
-		<mybatis.version>3.4.5</mybatis.version>
-
-		<groovy-all.version>2.4.13</groovy-all.version>
-		<quartz.version>2.3.0</quartz.version>
-
-		<spring-boot.version>1.5.9.RELEASE</spring-boot.version>
-	</properties>
-
-	<build>
-		<plugins>
-			<plugin>
-				<groupId>org.apache.maven.plugins</groupId>
-				<artifactId>maven-compiler-plugin</artifactId>
-				<version>3.1</version>
-				<configuration>
-					<source>1.7</source>
-					<target>1.7</target>
-					<encoding>UTF8</encoding>
-				</configuration>
-			</plugin>
-			<plugin>
-				<groupId>org.apache.maven.plugins</groupId>
-				<artifactId>maven-war-plugin</artifactId>
-				<version>2.2</version>
-				<configuration>
-					<archiveClasses>false</archiveClasses>
-				</configuration>
-			</plugin>
-			<plugin>
-				<groupId>org.apache.maven.plugins</groupId>
-				<artifactId>maven-surefire-plugin</artifactId>
-				<version>2.19.1</version>
-				<configuration>
-					<skip>true</skip>
-				</configuration>
-			</plugin>
-		</plugins>
-	</build>
-
-
-	<licenses>
-		<license>
-			<name>GNU General Public License version 3</name>
-			<url>https://opensource.org/licenses/GPL-3.0</url>
-		</license>
-	</licenses>
-
-	<scm>
-		<tag>master</tag>
-		<url>https://github.com/xuxueli/xxl-job.git</url>
-		<connection>scm:git:https://github.com/xuxueli/xxl-job.git</connection>
-		<developerConnection>scm:git:git@github.com:xuxueli/xxl-job.git</developerConnection>
-	</scm>
-	<developers>
-		<developer>
-			<id>XXL</id>
-			<name>xuxueli</name>
-			<email>931591021@qq.com</email>
-			<url>https://github.com/xuxueli</url>
-		</developer>
-	</developers>
-
-	<profiles>
-
-		<profile>
-			<id>release</id>
-			<build>
-				<plugins>
-					<!-- Source -->
-					<plugin>
-						<groupId>org.apache.maven.plugins</groupId>
-						<artifactId>maven-source-plugin</artifactId>
-						<version>2.2.1</version>
-						<executions>
-							<execution>
-								<phase>package</phase>
-								<goals>
-									<goal>jar-no-fork</goal>
-								</goals>
-							</execution>
-						</executions>
-					</plugin>
-					<!-- Javadoc -->
-					<plugin>
-						<groupId>org.apache.maven.plugins</groupId>
-						<artifactId>maven-javadoc-plugin</artifactId>
-						<version>2.9.1</version>
-						<executions>
-							<execution>
-								<phase>package</phase>
-								<goals>
-									<goal>jar</goal>
-								</goals>
-							</execution>
-						</executions>
-					</plugin>
-					<!-- GPG -->
-                    <plugin>
-                        <groupId>org.apache.maven.plugins</groupId>
-                        <artifactId>maven-gpg-plugin</artifactId>
-                        <version>1.6</version>
-						<configuration>
-							<useAgent>false</useAgent>
-						</configuration>
-                        <executions>
-                            <execution>
-                                <phase>verify</phase>
-                                <goals>
-                                    <goal>sign</goal>
-                                </goals>
-                            </execution>
-                        </executions>
-                    </plugin>
-				</plugins>
-			</build>
-			<distributionManagement>
-				<snapshotRepository>
-					<id>oss</id>
-					<url>https://oss.sonatype.org/content/repositories/snapshots/</url>
-				</snapshotRepository>
-				<repository>
-					<id>oss</id>
-					<url>https://oss.sonatype.org/service/local/staging/deploy/maven2/</url>
-				</repository>
-			</distributionManagement>
-		</profile>
-	</profiles>
-
+<project xmlns="http://maven.apache.org/POM/4.0.0" xmlns:xsi="http://www.w3.org/2001/XMLSchema-instance"
+	xsi:schemaLocation="http://maven.apache.org/POM/4.0.0 http://maven.apache.org/xsd/maven-4.0.0.xsd">
+	<modelVersion>4.0.0</modelVersion>
+	<groupId>com.xuxueli</groupId>
+	<artifactId>xxl-job</artifactId>
+	<version>1.9.0-SNAPSHOT</version>
+	<packaging>pom</packaging>
+
+	<name>${project.artifactId}</name>
+	<description>A lightweight distributed task scheduling framework.</description>
+	<url>http://www.xuxueli.com/</url>
+
+	<modules>
+		<module>xxl-job-core</module>
+		<module>xxl-job-admin</module>
+		<module>xxl-job-executor-samples</module>
+    </modules>
+
+	<properties>
+		<javax.servlet-api.version>3.0.1</javax.servlet-api.version>
+		<jsp-api.version>2.2</jsp-api.version>
+
+		<spring.version>4.3.13.RELEASE</spring.version>
+		<jackson.version>2.9.3</jackson.version>
+		<aspectjweaver.version>1.8.13</aspectjweaver.version>
+		<slf4j-api.version>1.7.25</slf4j-api.version>
+		<freemarker.version>2.3.23</freemarker.version>
+		<junit.version>4.12</junit.version>
+
+		<jetty-server.version>9.2.22.v20170606</jetty-server.version>
+		<hessian.version>4.0.51</hessian.version>
+		<httpclient.version>4.5.4</httpclient.version>
+
+
+		<commons-exec.version>1.3</commons-exec.version>
+		<commons-collections4.version>4.1</commons-collections4.version>
+		<commons-lang3.version>3.7</commons-lang3.version>
+		<commons-email.version>1.5</commons-email.version>
+
+		<c3p0.version>0.9.5.2</c3p0.version>
+		<mysql-connector-java.version>5.1.45</mysql-connector-java.version>
+		<mybatis-spring.version>1.3.1</mybatis-spring.version>
+		<mybatis.version>3.4.5</mybatis.version>
+
+		<groovy-all.version>2.4.13</groovy-all.version>
+		<quartz.version>2.3.0</quartz.version>
+
+		<spring-boot.version>1.5.9.RELEASE</spring-boot.version>
+	</properties>
+
+	<build>
+		<plugins>
+			<plugin>
+				<groupId>org.apache.maven.plugins</groupId>
+				<artifactId>maven-compiler-plugin</artifactId>
+				<version>3.1</version>
+				<configuration>
+					<source>1.7</source>
+					<target>1.7</target>
+					<encoding>UTF8</encoding>
+				</configuration>
+			</plugin>
+			<plugin>
+				<groupId>org.apache.maven.plugins</groupId>
+				<artifactId>maven-war-plugin</artifactId>
+				<version>2.2</version>
+				<configuration>
+					<archiveClasses>false</archiveClasses>
+				</configuration>
+			</plugin>
+			<plugin>
+				<groupId>org.apache.maven.plugins</groupId>
+				<artifactId>maven-surefire-plugin</artifactId>
+				<version>2.19.1</version>
+				<configuration>
+					<skip>true</skip>
+				</configuration>
+			</plugin>
+		</plugins>
+	</build>
+
+
+	<licenses>
+		<license>
+			<name>GNU General Public License version 3</name>
+			<url>https://opensource.org/licenses/GPL-3.0</url>
+		</license>
+	</licenses>
+
+	<scm>
+		<tag>master</tag>
+		<url>https://github.com/xuxueli/xxl-job.git</url>
+		<connection>scm:git:https://github.com/xuxueli/xxl-job.git</connection>
+		<developerConnection>scm:git:git@github.com:xuxueli/xxl-job.git</developerConnection>
+	</scm>
+	<developers>
+		<developer>
+			<id>XXL</id>
+			<name>xuxueli</name>
+			<email>931591021@qq.com</email>
+			<url>https://github.com/xuxueli</url>
+		</developer>
+	</developers>
+
+	<profiles>
+
+		<profile>
+			<id>release</id>
+			<build>
+				<plugins>
+					<!-- Source -->
+					<plugin>
+						<groupId>org.apache.maven.plugins</groupId>
+						<artifactId>maven-source-plugin</artifactId>
+						<version>2.2.1</version>
+						<executions>
+							<execution>
+								<phase>package</phase>
+								<goals>
+									<goal>jar-no-fork</goal>
+								</goals>
+							</execution>
+						</executions>
+					</plugin>
+					<!-- Javadoc -->
+					<plugin>
+						<groupId>org.apache.maven.plugins</groupId>
+						<artifactId>maven-javadoc-plugin</artifactId>
+						<version>2.9.1</version>
+						<executions>
+							<execution>
+								<phase>package</phase>
+								<goals>
+									<goal>jar</goal>
+								</goals>
+							</execution>
+						</executions>
+					</plugin>
+					<!-- GPG -->
+                    <plugin>
+                        <groupId>org.apache.maven.plugins</groupId>
+                        <artifactId>maven-gpg-plugin</artifactId>
+                        <version>1.6</version>
+						<configuration>
+							<useAgent>false</useAgent>
+						</configuration>
+                        <executions>
+                            <execution>
+                                <phase>verify</phase>
+                                <goals>
+                                    <goal>sign</goal>
+                                </goals>
+                            </execution>
+                        </executions>
+                    </plugin>
+				</plugins>
+			</build>
+			<distributionManagement>
+				<snapshotRepository>
+					<id>oss</id>
+					<url>https://oss.sonatype.org/content/repositories/snapshots/</url>
+				</snapshotRepository>
+				<repository>
+					<id>oss</id>
+					<url>https://oss.sonatype.org/service/local/staging/deploy/maven2/</url>
+				</repository>
+			</distributionManagement>
+		</profile>
+	</profiles>
+
 </project>
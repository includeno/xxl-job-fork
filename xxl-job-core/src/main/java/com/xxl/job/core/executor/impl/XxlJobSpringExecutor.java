package com.xxl.job.core.executor.impl;

import com.xxl.job.core.biz.model.ReturnT;
import com.xxl.job.core.executor.XxlJobExecutor;
import com.xxl.job.core.glue.GlueFactory;
import com.xxl.job.core.handler.annotation.XxlJob;
import com.xxl.job.core.handler.impl.MethodJobHandler;
import org.slf4j.Logger;
import org.slf4j.LoggerFactory;
import org.springframework.beans.BeansException;
import org.springframework.beans.factory.DisposableBean;
import org.springframework.beans.factory.InitializingBean;
import org.springframework.context.ApplicationContext;
import org.springframework.context.ApplicationContextAware;
import org.springframework.core.MethodIntrospector;
import org.springframework.core.annotation.AnnotatedElementUtils;

import java.lang.reflect.Method;
<<<<<<< HEAD
import java.util.HashMap;
import java.util.Map;
=======
>>>>>>> b7880825

/**
 * xxl-job executor (for spring)
 *
 * @author xuxueli 2018-11-01 09:24:52
 */
public class XxlJobSpringExecutor extends XxlJobExecutor implements ApplicationContextAware, InitializingBean, DisposableBean {
    private static final Logger logger = LoggerFactory.getLogger(XxlJobSpringExecutor.class);


    // start
    @Override
    public void afterPropertiesSet() throws Exception {

        // init JobHandler Repository
        /*initJobHandlerRepository(applicationContext);*/

        // init JobHandler Repository (for method)
        initJobHandlerMethodRepository(applicationContext);

        // refresh GlueFactory
        GlueFactory.refreshInstance(1);

        // super start
        super.start();
    }

    // destroy
    @Override
    public void destroy() {
        super.destroy();
    }


    /*private void initJobHandlerRepository(ApplicationContext applicationContext) {
        if (applicationContext == null) {
            return;
        }

        // init job handler action
        Map<String, Object> serviceBeanMap = applicationContext.getBeansWithAnnotation(JobHandler.class);

        if (serviceBeanMap != null && serviceBeanMap.size() > 0) {
            for (Object serviceBean : serviceBeanMap.values()) {
                if (serviceBean instanceof IJobHandler) {
                    String name = serviceBean.getClass().getAnnotation(JobHandler.class).value();
                    IJobHandler handler = (IJobHandler) serviceBean;
                    if (loadJobHandler(name) != null) {
                        throw new RuntimeException("xxl-job jobhandler[" + name + "] naming conflicts.");
                    }
                    registJobHandler(name, handler);
                }
            }
        }
    }*/

    private void initJobHandlerMethodRepository(ApplicationContext applicationContext) {
        if (applicationContext == null) {
            return;
        }
        // init job handler from method
<<<<<<< HEAD
        String[] beanDefinitionNames = applicationContext.getBeanNamesForType(Object.class, false, true);
        for (String beanDefinitionName : beanDefinitionNames) {
            Object bean = applicationContext.getBean(beanDefinitionName);

            Map<Method, XxlJob> annotatedMethods = new HashMap<>();
            try {
                annotatedMethods = MethodIntrospector.selectMethods(bean.getClass(),
                        new MethodIntrospector.MetadataLookup<XxlJob>() {
                            @Override
                            public XxlJob inspect(Method method) {
                                return AnnotatedElementUtils.findMergedAnnotation(method, XxlJob.class);
                            }
                        });
            } catch (Throwable ex) {
                if (logger.isDebugEnabled()) {
                    logger.debug("Could not resolve methods for bean with name '" + beanDefinitionName + "'", ex);
                }
            }

            for (Map.Entry<Method, XxlJob> methodXxlJobEntry : annotatedMethods.entrySet()) {
                Method method = methodXxlJobEntry.getKey();
                XxlJob xxlJob = methodXxlJobEntry.getValue();
                if (xxlJob == null) {
                    continue;
                }
                String name = xxlJob.value();
                if (name.trim().length() == 0) {
                    throw new RuntimeException("xxl-job method-jobhandler name invalid, for[" + bean.getClass() + "#" + method.getName() + "] .");
                }
                if (loadJobHandler(name) != null) {
                    throw new RuntimeException("xxl-job jobhandler[" + name + "] naming conflicts.");
                }

                // execute method
                if (!(method.getParameterTypes().length == 1 && method.getParameterTypes()[0].isAssignableFrom(String.class))) {
                    throw new RuntimeException("xxl-job method-jobhandler param-classtype invalid, for[" + bean.getClass() + "#" + method.getName() + "] , " +
                            "The correct method format like \" public ReturnT<String> execute(String param) \" .");
                }
                if (!method.getReturnType().isAssignableFrom(ReturnT.class)) {
                    throw new RuntimeException("xxl-job method-jobhandler return-classtype invalid, for[" + bean.getClass() + "#" + method.getName() + "] , " +
                            "The correct method format like \" public ReturnT<String> execute(String param) \" .");
                }
                method.setAccessible(true);

                // init and destory
                Method initMethod = null;
                Method destroyMethod = null;

                if (xxlJob.init().trim().length() > 0) {
                    try {
                        initMethod = bean.getClass().getDeclaredMethod(xxlJob.init());
                        initMethod.setAccessible(true);
                    } catch (NoSuchMethodException e) {
                        throw new RuntimeException("xxl-job method-jobhandler initMethod invalid, for[" + bean.getClass() + "#" + method.getName() + "] .");
                    }
                }
                if (xxlJob.destroy().trim().length() > 0) {
                    try {
                        destroyMethod = bean.getClass().getDeclaredMethod(xxlJob.destroy());
                        destroyMethod.setAccessible(true);
                    } catch (NoSuchMethodException e) {
                        throw new RuntimeException("xxl-job method-jobhandler destroyMethod invalid, for[" + bean.getClass() + "#" + method.getName() + "] .");
=======
        String[] beanDefinitionNames = applicationContext.getBeanDefinitionNames();
        if (beanDefinitionNames!=null && beanDefinitionNames.length>0) {
            for (String beanDefinitionName : beanDefinitionNames) {
                Object bean = applicationContext.getBean(beanDefinitionName);
                Method[] methods = bean.getClass().getDeclaredMethods();
                for (Method method: methods) {
                    XxlJob xxlJob = AnnotationUtils.findAnnotation(method, XxlJob.class);
                    if (xxlJob != null) {

                        // name
                        String name = xxlJob.value();
                        if (name.trim().length() == 0) {
                            throw new RuntimeException("xxl-job method-jobhandler name invalid, for[" + bean.getClass() + "#"+ method.getName() +"] .");
                        }
                        if (loadJobHandler(name) != null) {
                            throw new RuntimeException("xxl-job jobhandler[" + name + "] naming conflicts.");
                        }

                        // execute method
                        if (!(method.getParameterTypes()!=null && method.getParameterTypes().length==1 && method.getParameterTypes()[0].isAssignableFrom(String.class))) {
                            throw new RuntimeException("xxl-job method-jobhandler param-classtype invalid, for[" + bean.getClass() + "#"+ method.getName() +"] , " +
                                    "The correct method format like \" public ReturnT<String> execute(String param) \" .");
                        }
                        if (!method.getReturnType().isAssignableFrom(ReturnT.class)) {
                            throw new RuntimeException("xxl-job method-jobhandler return-classtype invalid, for[" + bean.getClass() + "#"+ method.getName() +"] , " +
                                    "The correct method format like \" public ReturnT<String> execute(String param) \" .");
                        }
                        method.setAccessible(true);

                        // init and destory
                        Method initMethod = null;
                        Method destroyMethod = null;

                        if(xxlJob.init().trim().length() > 0) {
                            try {
                                initMethod = bean.getClass().getDeclaredMethod(xxlJob.init());
                                initMethod.setAccessible(true);
                            } catch (NoSuchMethodException e) {
                                throw new RuntimeException("xxl-job method-jobhandler initMethod invalid, for[" + bean.getClass() + "#"+ method.getName() +"] .");
                            }
                        }
                        if(xxlJob.destroy().trim().length() > 0) {
                            try {
                                destroyMethod = bean.getClass().getDeclaredMethod(xxlJob.destroy());
                                destroyMethod.setAccessible(true);
                            } catch (NoSuchMethodException e) {
                                throw new RuntimeException("xxl-job method-jobhandler destroyMethod invalid, for[" + bean.getClass() + "#"+ method.getName() +"] .");
                            }
                        }

                        // registry jobhandler
                        registJobHandler(name, new MethodJobHandler(bean, method, initMethod, destroyMethod));
>>>>>>> b7880825
                    }
                }

                // registry jobhandler
                registJobHandler(name, new MethodJobHandler(bean, method, initMethod, destroyMethod));
            }
        }

    }

    // ---------------------- applicationContext ----------------------
    private static ApplicationContext applicationContext;

    @Override
    public void setApplicationContext(ApplicationContext applicationContext) throws BeansException {
        this.applicationContext = applicationContext;
    }

    public static ApplicationContext getApplicationContext() {
        return applicationContext;
    }

}<|MERGE_RESOLUTION|>--- conflicted
+++ resolved
@@ -16,11 +16,10 @@
 import org.springframework.core.annotation.AnnotatedElementUtils;
 
 import java.lang.reflect.Method;
-<<<<<<< HEAD
+
 import java.util.HashMap;
 import java.util.Map;
-=======
->>>>>>> b7880825
+
 
 /**
  * xxl-job executor (for spring)
@@ -82,7 +81,7 @@
             return;
         }
         // init job handler from method
-<<<<<<< HEAD
+
         String[] beanDefinitionNames = applicationContext.getBeanNamesForType(Object.class, false, true);
         for (String beanDefinitionName : beanDefinitionNames) {
             Object bean = applicationContext.getBean(beanDefinitionName);
@@ -145,60 +144,6 @@
                         destroyMethod.setAccessible(true);
                     } catch (NoSuchMethodException e) {
                         throw new RuntimeException("xxl-job method-jobhandler destroyMethod invalid, for[" + bean.getClass() + "#" + method.getName() + "] .");
-=======
-        String[] beanDefinitionNames = applicationContext.getBeanDefinitionNames();
-        if (beanDefinitionNames!=null && beanDefinitionNames.length>0) {
-            for (String beanDefinitionName : beanDefinitionNames) {
-                Object bean = applicationContext.getBean(beanDefinitionName);
-                Method[] methods = bean.getClass().getDeclaredMethods();
-                for (Method method: methods) {
-                    XxlJob xxlJob = AnnotationUtils.findAnnotation(method, XxlJob.class);
-                    if (xxlJob != null) {
-
-                        // name
-                        String name = xxlJob.value();
-                        if (name.trim().length() == 0) {
-                            throw new RuntimeException("xxl-job method-jobhandler name invalid, for[" + bean.getClass() + "#"+ method.getName() +"] .");
-                        }
-                        if (loadJobHandler(name) != null) {
-                            throw new RuntimeException("xxl-job jobhandler[" + name + "] naming conflicts.");
-                        }
-
-                        // execute method
-                        if (!(method.getParameterTypes()!=null && method.getParameterTypes().length==1 && method.getParameterTypes()[0].isAssignableFrom(String.class))) {
-                            throw new RuntimeException("xxl-job method-jobhandler param-classtype invalid, for[" + bean.getClass() + "#"+ method.getName() +"] , " +
-                                    "The correct method format like \" public ReturnT<String> execute(String param) \" .");
-                        }
-                        if (!method.getReturnType().isAssignableFrom(ReturnT.class)) {
-                            throw new RuntimeException("xxl-job method-jobhandler return-classtype invalid, for[" + bean.getClass() + "#"+ method.getName() +"] , " +
-                                    "The correct method format like \" public ReturnT<String> execute(String param) \" .");
-                        }
-                        method.setAccessible(true);
-
-                        // init and destory
-                        Method initMethod = null;
-                        Method destroyMethod = null;
-
-                        if(xxlJob.init().trim().length() > 0) {
-                            try {
-                                initMethod = bean.getClass().getDeclaredMethod(xxlJob.init());
-                                initMethod.setAccessible(true);
-                            } catch (NoSuchMethodException e) {
-                                throw new RuntimeException("xxl-job method-jobhandler initMethod invalid, for[" + bean.getClass() + "#"+ method.getName() +"] .");
-                            }
-                        }
-                        if(xxlJob.destroy().trim().length() > 0) {
-                            try {
-                                destroyMethod = bean.getClass().getDeclaredMethod(xxlJob.destroy());
-                                destroyMethod.setAccessible(true);
-                            } catch (NoSuchMethodException e) {
-                                throw new RuntimeException("xxl-job method-jobhandler destroyMethod invalid, for[" + bean.getClass() + "#"+ method.getName() +"] .");
-                            }
-                        }
-
-                        // registry jobhandler
-                        registJobHandler(name, new MethodJobHandler(bean, method, initMethod, destroyMethod));
->>>>>>> b7880825
                     }
                 }
 

#
# XXL-JOB
# Copyright (c) 2015-present, xuxueli.

CREATE database if NOT EXISTS `xxl_job` default character set utf8mb4 collate utf8mb4_unicode_ci;
use `xxl_job`;

SET NAMES utf8mb4;

CREATE TABLE `xxl_job_info`
(
    `id`                        int(11)      NOT NULL AUTO_INCREMENT,
    `job_group`                 int(11)      NOT NULL COMMENT '执行器主键ID',
    `job_desc`                  varchar(255) NOT NULL,
    `add_time`                  datetime              DEFAULT NULL,
    `update_time`               datetime              DEFAULT NULL,
    `author`                    varchar(64)           DEFAULT NULL COMMENT '作者',
    `alarm_email`               varchar(255)          DEFAULT NULL COMMENT '报警邮件',
    `schedule_type`             varchar(50)  NOT NULL DEFAULT 'NONE' COMMENT '调度类型',
    `schedule_conf`             varchar(128)          DEFAULT NULL COMMENT '调度配置，值含义取决于调度类型',
    `misfire_strategy`          varchar(50)  NOT NULL DEFAULT 'DO_NOTHING' COMMENT '调度过期策略',
    `executor_route_strategy`   varchar(50)           DEFAULT NULL COMMENT '执行器路由策略',
    `executor_handler`          varchar(255)          DEFAULT NULL COMMENT '执行器任务handler',
    `executor_param`            varchar(512)          DEFAULT NULL COMMENT '执行器任务参数',
    `executor_block_strategy`   varchar(50)           DEFAULT NULL COMMENT '阻塞处理策略',
    `executor_timeout`          int(11)      NOT NULL DEFAULT '0' COMMENT '任务执行超时时间，单位秒',
    `executor_fail_retry_count` int(11)      NOT NULL DEFAULT '0' COMMENT '失败重试次数',
    `glue_type`                 varchar(50)  NOT NULL COMMENT 'GLUE类型',
    `glue_source`               mediumtext COMMENT 'GLUE源代码',
    `glue_remark`               varchar(128)          DEFAULT NULL COMMENT 'GLUE备注',
    `glue_updatetime`           datetime              DEFAULT NULL COMMENT 'GLUE更新时间',
    `child_jobid`               varchar(255)          DEFAULT NULL COMMENT '子任务ID，多个逗号分隔',
    `trigger_status`            tinyint(4)   NOT NULL DEFAULT '0' COMMENT '调度状态：0-停止，1-运行',
    `trigger_last_time`         bigint(13)   NOT NULL DEFAULT '0' COMMENT '上次调度时间',
    `trigger_next_time`         bigint(13)   NOT NULL DEFAULT '0' COMMENT '下次调度时间',
    PRIMARY KEY (`id`)
) ENGINE = InnoDB
  DEFAULT CHARSET = utf8mb4;

<<<<<<< HEAD
CREATE TABLE `xxl_job_log`
(
    `id`                        bigint(20) NOT NULL AUTO_INCREMENT,
    `job_group`                 int(11)    NOT NULL COMMENT '执行器主键ID',
    `job_id`                    int(11)    NOT NULL COMMENT '任务，主键ID',
    `executor_address`          varchar(255)        DEFAULT NULL COMMENT '执行器地址，本次执行的地址',
    `executor_handler`          varchar(255)        DEFAULT NULL COMMENT '执行器任务handler',
    `executor_param`            varchar(512)        DEFAULT NULL COMMENT '执行器任务参数',
    `executor_sharding_param`   varchar(20)         DEFAULT NULL COMMENT '执行器任务分片参数，格式如 1/2',
    `executor_fail_retry_count` int(11)    NOT NULL DEFAULT '0' COMMENT '失败重试次数',
    `trigger_time`              datetime            DEFAULT NULL COMMENT '调度-时间',
    `trigger_code`              int(11)    NOT NULL COMMENT '调度-结果',
    `trigger_msg`               text COMMENT '调度-日志',
    `handle_time`               datetime            DEFAULT NULL COMMENT '执行-时间',
    `handle_code`               int(11)    NOT NULL COMMENT '执行-状态',
    `handle_msg`                text COMMENT '执行-日志',
    `alarm_status`              tinyint(4) NOT NULL DEFAULT '0' COMMENT '告警状态：0-默认、1-无需告警、2-告警成功、3-告警失败',
    PRIMARY KEY (`id`),
    KEY `I_trigger_time` (`trigger_time`),
    KEY `I_handle_code` (`handle_code`)
) ENGINE = InnoDB
  DEFAULT CHARSET = utf8mb4;
=======
CREATE TABLE `xxl_job_log` (
  `id` bigint(20) NOT NULL AUTO_INCREMENT,
  `job_group` int(11) NOT NULL COMMENT '执行器主键ID',
  `job_id` int(11) NOT NULL COMMENT '任务，主键ID',
  `executor_address` varchar(255) DEFAULT NULL COMMENT '执行器地址，本次执行的地址',
  `executor_handler` varchar(255) DEFAULT NULL COMMENT '执行器任务handler',
  `executor_param` varchar(512) DEFAULT NULL COMMENT '执行器任务参数',
  `executor_sharding_param` varchar(20) DEFAULT NULL COMMENT '执行器任务分片参数，格式如 1/2',
  `executor_fail_retry_count` int(11) NOT NULL DEFAULT '0' COMMENT '失败重试次数',
  `trigger_time` datetime DEFAULT NULL COMMENT '调度-时间',
  `trigger_code` int(11) NOT NULL COMMENT '调度-结果',
  `trigger_msg` text COMMENT '调度-日志',
  `handle_time` datetime DEFAULT NULL COMMENT '执行-时间',
  `handle_code` int(11) NOT NULL COMMENT '执行-状态',
  `handle_msg` text COMMENT '执行-日志',
  `alarm_status` tinyint(4) NOT NULL DEFAULT '0' COMMENT '告警状态：0-默认、1-无需告警、2-告警成功、3-告警失败',
  PRIMARY KEY (`id`),
  KEY `I_trigger_time` (`trigger_time`),
  KEY `I_handle_code` (`handle_code`),
  KEY `I_jobid_jobgroup` (`job_id`,`job_group`),
  KEY `I_job_id` (`job_id`)
) ENGINE=InnoDB DEFAULT CHARSET=utf8mb4;
>>>>>>> a1269b4b

CREATE TABLE `xxl_job_log_report`
(
    `id`            int(11) NOT NULL AUTO_INCREMENT,
    `trigger_day`   datetime         DEFAULT NULL COMMENT '调度-时间',
    `running_count` int(11) NOT NULL DEFAULT '0' COMMENT '运行中-日志数量',
    `suc_count`     int(11) NOT NULL DEFAULT '0' COMMENT '执行成功-日志数量',
    `fail_count`    int(11) NOT NULL DEFAULT '0' COMMENT '执行失败-日志数量',
    `update_time`   datetime         DEFAULT NULL,
    PRIMARY KEY (`id`),
    UNIQUE KEY `i_trigger_day` (`trigger_day`) USING BTREE
) ENGINE = InnoDB
  DEFAULT CHARSET = utf8mb4;

CREATE TABLE `xxl_job_logglue`
(
    `id`          int(11)      NOT NULL AUTO_INCREMENT,
    `job_id`      int(11)      NOT NULL COMMENT '任务，主键ID',
    `glue_type`   varchar(50) DEFAULT NULL COMMENT 'GLUE类型',
    `glue_source` mediumtext COMMENT 'GLUE源代码',
    `glue_remark` varchar(128) NOT NULL COMMENT 'GLUE备注',
    `add_time`    datetime    DEFAULT NULL,
    `update_time` datetime    DEFAULT NULL,
    PRIMARY KEY (`id`)
) ENGINE = InnoDB
  DEFAULT CHARSET = utf8mb4;

CREATE TABLE `xxl_job_registry`
(
    `id`             int(11)      NOT NULL AUTO_INCREMENT,
    `registry_group` varchar(50)  NOT NULL,
    `registry_key`   varchar(255) NOT NULL,
    `registry_value` varchar(255) NOT NULL,
    `update_time`    datetime DEFAULT NULL,
    PRIMARY KEY (`id`),
    UNIQUE KEY `i_g_k_v` (`registry_group`, `registry_key`, `registry_value`) USING BTREE
) ENGINE = InnoDB
  DEFAULT CHARSET = utf8mb4;

CREATE TABLE `xxl_job_group`
(
    `id`           int(11)     NOT NULL AUTO_INCREMENT,
    `app_name`     varchar(64) NOT NULL COMMENT '执行器AppName',
    `title`        varchar(12) NOT NULL COMMENT '执行器名称',
    `address_type` tinyint(4)  NOT NULL DEFAULT '0' COMMENT '执行器地址类型：0=自动注册、1=手动录入',
    `address_list` text COMMENT '执行器地址列表，多地址逗号分隔',
    `update_time`  datetime             DEFAULT NULL,
    PRIMARY KEY (`id`)
) ENGINE = InnoDB
  DEFAULT CHARSET = utf8mb4;

CREATE TABLE `xxl_job_user`
(
    `id`         int(11)     NOT NULL AUTO_INCREMENT,
    `username`   varchar(50) NOT NULL COMMENT '账号',
    `password`   varchar(50) NOT NULL COMMENT '密码',
    `role`       tinyint(4)  NOT NULL COMMENT '角色：0-普通用户、1-管理员',
    `permission` varchar(255) DEFAULT NULL COMMENT '权限：执行器ID列表，多个逗号分割',
    PRIMARY KEY (`id`),
    UNIQUE KEY `i_username` (`username`) USING BTREE
) ENGINE = InnoDB
  DEFAULT CHARSET = utf8mb4;

CREATE TABLE `xxl_job_lock`
(
    `lock_name` varchar(50) NOT NULL COMMENT '锁名称',
    PRIMARY KEY (`lock_name`)
) ENGINE = InnoDB
  DEFAULT CHARSET = utf8mb4;


## —————————————————————— init data ——————————————————

INSERT INTO `xxl_job_group`(`id`, `app_name`, `title`, `address_type`, `address_list`, `update_time`)
VALUES (1, 'xxl-job-executor-sample', '示例执行器', 0, NULL, '2018-11-03 22:21:31');
INSERT INTO `xxl_job_info`(`id`, `job_group`, `job_desc`, `add_time`, `update_time`, `author`, `alarm_email`,
                           `schedule_type`, `schedule_conf`, `misfire_strategy`, `executor_route_strategy`,
                           `executor_handler`, `executor_param`, `executor_block_strategy`, `executor_timeout`,
                           `executor_fail_retry_count`, `glue_type`, `glue_source`, `glue_remark`, `glue_updatetime`,
                           `child_jobid`)
VALUES (1, 1, '测试任务1', '2018-11-03 22:21:31', '2018-11-03 22:21:31', 'XXL', '', 'CRON', '0 0 0 * * ? *',
        'DO_NOTHING', 'FIRST', 'demoJobHandler', '', 'SERIAL_EXECUTION', 0, 0, 'BEAN', '', 'GLUE代码初始化',
        '2018-11-03 22:21:31', '');
INSERT INTO `xxl_job_user`(`id`, `username`, `password`, `role`, `permission`)
VALUES (1, 'admin', 'e10adc3949ba59abbe56e057f20f883e', 1, NULL);
INSERT INTO `xxl_job_lock` (`lock_name`)
VALUES ('schedule_lock');

commit;
<|MERGE_RESOLUTION|>--- conflicted
+++ resolved
@@ -37,7 +37,6 @@
 ) ENGINE = InnoDB
   DEFAULT CHARSET = utf8mb4;
 
-<<<<<<< HEAD
 CREATE TABLE `xxl_job_log`
 (
     `id`                        bigint(20) NOT NULL AUTO_INCREMENT,
@@ -57,33 +56,11 @@
     `alarm_status`              tinyint(4) NOT NULL DEFAULT '0' COMMENT '告警状态：0-默认、1-无需告警、2-告警成功、3-告警失败',
     PRIMARY KEY (`id`),
     KEY `I_trigger_time` (`trigger_time`),
-    KEY `I_handle_code` (`handle_code`)
+    KEY `I_handle_code` (`handle_code`),
+    KEY `I_jobid_jobgroup` (`job_id`,`job_group`),
+    KEY `I_job_id` (`job_id`)
 ) ENGINE = InnoDB
   DEFAULT CHARSET = utf8mb4;
-=======
-CREATE TABLE `xxl_job_log` (
-  `id` bigint(20) NOT NULL AUTO_INCREMENT,
-  `job_group` int(11) NOT NULL COMMENT '执行器主键ID',
-  `job_id` int(11) NOT NULL COMMENT '任务，主键ID',
-  `executor_address` varchar(255) DEFAULT NULL COMMENT '执行器地址，本次执行的地址',
-  `executor_handler` varchar(255) DEFAULT NULL COMMENT '执行器任务handler',
-  `executor_param` varchar(512) DEFAULT NULL COMMENT '执行器任务参数',
-  `executor_sharding_param` varchar(20) DEFAULT NULL COMMENT '执行器任务分片参数，格式如 1/2',
-  `executor_fail_retry_count` int(11) NOT NULL DEFAULT '0' COMMENT '失败重试次数',
-  `trigger_time` datetime DEFAULT NULL COMMENT '调度-时间',
-  `trigger_code` int(11) NOT NULL COMMENT '调度-结果',
-  `trigger_msg` text COMMENT '调度-日志',
-  `handle_time` datetime DEFAULT NULL COMMENT '执行-时间',
-  `handle_code` int(11) NOT NULL COMMENT '执行-状态',
-  `handle_msg` text COMMENT '执行-日志',
-  `alarm_status` tinyint(4) NOT NULL DEFAULT '0' COMMENT '告警状态：0-默认、1-无需告警、2-告警成功、3-告警失败',
-  PRIMARY KEY (`id`),
-  KEY `I_trigger_time` (`trigger_time`),
-  KEY `I_handle_code` (`handle_code`),
-  KEY `I_jobid_jobgroup` (`job_id`,`job_group`),
-  KEY `I_job_id` (`job_id`)
-) ENGINE=InnoDB DEFAULT CHARSET=utf8mb4;
->>>>>>> a1269b4b
 
 CREATE TABLE `xxl_job_log_report`
 (
@@ -159,6 +136,7 @@
 
 INSERT INTO `xxl_job_group`(`id`, `app_name`, `title`, `address_type`, `address_list`, `update_time`)
 VALUES (1, 'xxl-job-executor-sample', '示例执行器', 0, NULL, '2018-11-03 22:21:31');
+
 INSERT INTO `xxl_job_info`(`id`, `job_group`, `job_desc`, `add_time`, `update_time`, `author`, `alarm_email`,
                            `schedule_type`, `schedule_conf`, `misfire_strategy`, `executor_route_strategy`,
                            `executor_handler`, `executor_param`, `executor_block_strategy`, `executor_timeout`,
@@ -167,8 +145,10 @@
 VALUES (1, 1, '测试任务1', '2018-11-03 22:21:31', '2018-11-03 22:21:31', 'XXL', '', 'CRON', '0 0 0 * * ? *',
         'DO_NOTHING', 'FIRST', 'demoJobHandler', '', 'SERIAL_EXECUTION', 0, 0, 'BEAN', '', 'GLUE代码初始化',
         '2018-11-03 22:21:31', '');
+
 INSERT INTO `xxl_job_user`(`id`, `username`, `password`, `role`, `permission`)
 VALUES (1, 'admin', 'e10adc3949ba59abbe56e057f20f883e', 1, NULL);
+
 INSERT INTO `xxl_job_lock` (`lock_name`)
 VALUES ('schedule_lock');
 

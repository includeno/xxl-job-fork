--- conflicted
+++ resolved
@@ -26,11 +26,6 @@
     @Resource
     private AdminBiz adminBiz;
 
-<<<<<<< HEAD
-    @Override
-    public void afterPropertiesSet() {
-=======
->>>>>>> 6659ce1b
 
     // ---------------------- admin biz ----------------------
 
